--- conflicted
+++ resolved
@@ -27,21 +27,12 @@
 					...pluginsFetchPlugins,
 				],
 	});
-<<<<<<< HEAD
-	const { _sessionSignal, $session } = getSessionAtom<O>($fetch);
-	const plugins = options?.plugins || [];
-	let pluginsActions = {} as Record<string, any>;
-	let pluginsAtoms = {
-		_sessionSignal,
-		session: $session,
-=======
 	const { $sessionSignal, session } = getSessionAtom<O>($fetch);
 	const plugins = options?.plugins || [];
 	let pluginsActions = {} as Record<string, any>;
 	let pluginsAtoms = {
 		$sessionSignal,
 		session,
->>>>>>> c741a9b5
 	} as Record<string, WritableAtom<any>>;
 	let pluginPathMethods: Record<string, "POST" | "GET"> = {
 		"/sign-out": "POST",
@@ -74,21 +65,13 @@
 	}
 
 	const $store = {
-<<<<<<< HEAD
-		notify: (signal?: Omit<string, "_sessionSignal"> | "_sessionSignal") => {
-=======
 		notify: (signal?: Omit<string, "$sessionSignal"> | "$sessionSignal") => {
->>>>>>> c741a9b5
 			pluginsAtoms[signal as keyof typeof pluginsAtoms].set(
 				!pluginsAtoms[signal as keyof typeof pluginsAtoms].get(),
 			);
 		},
 		listen: (
-<<<<<<< HEAD
-			signal: Omit<string, "_sessionSignal"> | "_sessionSignal",
-=======
 			signal: Omit<string, "$sessionSignal"> | "$sessionSignal",
->>>>>>> c741a9b5
 			listener: (value: boolean, oldValue?: boolean | undefined) => void,
 		) => {
 			pluginsAtoms[signal as keyof typeof pluginsAtoms].subscribe(listener);
