import { getAuthTables, type FieldAttribute } from ".";
import { BetterAuthError } from "../error";
import type { BetterAuthOptions } from "../types";
import type { Adapter } from "../types/adapter";
import { createKyselyAdapter } from "../adapters/kysely-adapter/dialect";
import { kyselyAdapter } from "../adapters/kysely-adapter";
import { memoryAdapter } from "../adapters/memory-adapter";
import { logger } from "../utils";

export async function getAdapter(options: BetterAuthOptions): Promise<Adapter> {
	if (!options.database) {
<<<<<<< HEAD
		logger.warn("No database configuration provided. Using memory adapter");
=======
		const tables = getAuthTables(options);
		const memoryDB = Object.keys(tables).reduce((acc, key) => {
			// @ts-ignore
			acc[key] = [];
			return acc;
		}, {});
		logger.warn(
			"No database configuration provided. Using memory adapter in development",
		);
>>>>>>> f9c1e02c
		return memoryAdapter(memoryDB)(options);
	}

	if (typeof options.database === "function") {
		return options.database(options);
	}

	const { kysely, databaseType } = await createKyselyAdapter(options);
	if (!kysely) {
		throw new BetterAuthError("Failed to initialize database adapter");
	}
	return kyselyAdapter(kysely, {
		type: databaseType || "sqlite",
	})(options);
}

export function convertToDB<T extends Record<string, any>>(
	fields: Record<string, FieldAttribute>,
	values: T,
) {
	let result: Record<string, any> = values.id
		? {
				id: values.id,
			}
		: {};
	for (const key in fields) {
		const field = fields[key];
		const value = values[key];
		if (value === undefined) {
			continue;
		}
		result[field.fieldName || key] = value;
	}
	return result as T;
}

export function convertFromDB<T extends Record<string, any>>(
	fields: Record<string, FieldAttribute>,
	values: T | null,
) {
	if (!values) {
		return null;
	}
	let result: Record<string, any> = {
		id: values.id,
	};
	for (const [key, value] of Object.entries(fields)) {
		result[key] = values[value.fieldName || key];
	}
	return result as T;
}<|MERGE_RESOLUTION|>--- conflicted
+++ resolved
@@ -9,9 +9,6 @@
 
 export async function getAdapter(options: BetterAuthOptions): Promise<Adapter> {
 	if (!options.database) {
-<<<<<<< HEAD
-		logger.warn("No database configuration provided. Using memory adapter");
-=======
 		const tables = getAuthTables(options);
 		const memoryDB = Object.keys(tables).reduce((acc, key) => {
 			// @ts-ignore
@@ -21,7 +18,6 @@
 		logger.warn(
 			"No database configuration provided. Using memory adapter in development",
 		);
->>>>>>> f9c1e02c
 		return memoryAdapter(memoryDB)(options);
 	}
 
