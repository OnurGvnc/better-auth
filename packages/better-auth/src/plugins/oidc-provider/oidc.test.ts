<<<<<<< HEAD
import { afterAll, beforeAll, describe, it, vi } from "vitest";
=======
import {
	afterAll,
	afterEach,
	beforeAll,
	describe,
	expect,
	it,
	test,
} from "vitest";
>>>>>>> 82b6974f
import { getTestInstance } from "../../test-utils/test-instance";
import { oidcProvider } from ".";
import { genericOAuth } from "../generic-oauth";
import type { Client } from "./types";
import { createAuthClient } from "../../client";
import { oidcClient } from "./client";
import { genericOAuthClient } from "../generic-oauth/client";
import { listen, type Listener } from "listhen";
import { toNodeHandler } from "../../integrations/node";
import { jwt } from "../jwt";
import { createLocalJWKSet, decodeProtectedHeader, jwtVerify } from "jose";

describe("oidc", async () => {
	const {
		auth: authorizationServer,
		signInWithTestUser,
		customFetchImpl,
		testUser,
	} = await getTestInstance({
		baseURL: "http://localhost:3000",
		plugins: [
			oidcProvider({
				loginPage: "/login",
				consentPage: "/oauth2/authorize",
				requirePKCE: true,
				getAdditionalUserInfoClaim(user, scopes) {
					return {
						custom: "custom value",
						userId: user.id,
					};
				},
			}),
			jwt(),
		],
	});
	const { headers } = await signInWithTestUser();
	const serverClient = createAuthClient({
		plugins: [oidcClient()],
		baseURL: "http://localhost:3000",
		fetchOptions: {
			customFetchImpl,
			headers,
		},
	});

	let server: Listener;

	beforeAll(async () => {
		server = await listen(toNodeHandler(authorizationServer.handler), {
			port: 3000,
		});
	});

	afterAll(async () => {
		await server.close();
	});

	let application: Client = {
		clientId: "test-client-id",
		clientSecret: "test-client-secret-oidc",
		redirectURLs: ["http://localhost:3000/api/auth/oauth2/callback/test"],
		metadata: {},
		icon: "",
		type: "web",
		disabled: false,
		name: "test",
	};

	it("should create oidc client", async ({ expect }) => {
		const createdClient = await serverClient.oauth2.register({
			client_name: application.name,
			redirect_uris: application.redirectURLs,
			logo_uri: application.icon,
		});
		expect(createdClient.data).toMatchObject({
			client_id: expect.any(String),
			client_secret: expect.any(String),
			client_name: "test",
			logo_uri: "",
			redirect_uris: ["http://localhost:3000/api/auth/oauth2/callback/test"],
			grant_types: ["authorization_code"],
			response_types: ["code"],
			token_endpoint_auth_method: "client_secret_basic",
			client_id_issued_at: expect.any(Number),
			client_secret_expires_at: 0,
		});
		if (createdClient.data) {
			application = {
				clientId: createdClient.data.client_id,
				clientSecret: createdClient.data.client_secret,
				redirectURLs: createdClient.data.redirect_uris,
				metadata: {},
				icon: createdClient.data.logo_uri || "",
				type: "web",
				disabled: false,
				name: createdClient.data.client_name || "",
			};
		}
	});

	it("should sign in the user with the provider", async ({ expect }) => {
		// The RP (Relying Party) - the client application
		const { customFetchImpl: customFetchImplRP } = await getTestInstance({
			account: {
				accountLinking: {
					trustedProviders: ["test"],
				},
			},
			plugins: [
				genericOAuth({
					config: [
						{
							providerId: "test",
							clientId: application.clientId,
							clientSecret: application.clientSecret,
							authorizationUrl:
								"http://localhost:3000/api/auth/oauth2/authorize",
							tokenUrl: "http://localhost:3000/api/auth/oauth2/token",
							scopes: ["openid", "profile", "email"],
							pkce: true,
						},
					],
				}),
			],
		});

		const client = createAuthClient({
			plugins: [genericOAuthClient()],
			baseURL: "http://localhost:5000",
			fetchOptions: {
				customFetchImpl: customFetchImplRP,
			},
		});
		const data = await client.signIn.oauth2(
			{
				providerId: "test",
				callbackURL: "/dashboard",
			},
			{
				throw: true,
			},
		);
		expect(data.url).toContain(
			"http://localhost:3000/api/auth/oauth2/authorize",
		);
		expect(data.url).toContain(`client_id=${application.clientId}`);

		let redirectURI = "";
		await serverClient.$fetch(data.url, {
			method: "GET",
			onError(context) {
				redirectURI = context.response.headers.get("Location") || "";
			},
		});
		expect(redirectURI).toContain(
			"http://localhost:3000/api/auth/oauth2/callback/test?code=",
		);

		let callbackURL = "";
		await client.$fetch(redirectURI, {
			onError(context) {
				callbackURL = context.response.headers.get("Location") || "";
			},
		});
		expect(callbackURL).toContain("/dashboard");
	});

	it("should sign in after a consent flow", async ({ expect }) => {
		// The RP (Relying Party) - the client application
		const { customFetchImpl: customFetchImplRP, cookieSetter } =
			await getTestInstance({
				account: {
					accountLinking: {
						trustedProviders: ["test"],
					},
				},
				plugins: [
					genericOAuth({
						config: [
							{
								providerId: "test",
								clientId: application.clientId,
								clientSecret: application.clientSecret,
								authorizationUrl:
									"http://localhost:3000/api/auth/oauth2/authorize",
								tokenUrl: "http://localhost:3000/api/auth/oauth2/token",
								scopes: ["openid", "profile", "email"],
								prompt: "consent",
								pkce: true,
							},
						],
					}),
				],
			});

		const client = createAuthClient({
			plugins: [genericOAuthClient()],
			baseURL: "http://localhost:5000",
			fetchOptions: {
				customFetchImpl: customFetchImplRP,
			},
		});
		const data = await client.signIn.oauth2(
			{
				providerId: "test",
				callbackURL: "/dashboard",
			},
			{
				throw: true,
			},
		);
		expect(data.url).toContain(
			"http://localhost:3000/api/auth/oauth2/authorize",
		);
		expect(data.url).toContain(`client_id=${application.clientId}`);

		let redirectURI = "";
		const newHeaders = new Headers();
		await serverClient.$fetch(data.url, {
			method: "GET",
			onError(context) {
				redirectURI = context.response.headers.get("Location") || "";
				cookieSetter(newHeaders)(context);
				newHeaders.append("Cookie", headers.get("Cookie") || "");
			},
		});
		expect(redirectURI).toContain("/oauth2/authorize?client_id=");
		const res = await serverClient.oauth2.consent(
			{
				accept: true,
			},
			{
				headers: newHeaders,
				throw: true,
			},
		);
		expect(res.redirectURI).toContain(
			"http://localhost:3000/api/auth/oauth2/callback/test?code=",
		);

		let callbackURL = "";
		await client.$fetch(res.redirectURI, {
			onError(context) {
				callbackURL = context.response.headers.get("Location") || "";
			},
		});
		expect(callbackURL).toContain("/dashboard");
	});

	it("should sign in after a login flow", async ({ expect }) => {
		// The RP (Relying Party) - the client application
		const { customFetchImpl: customFetchImplRP, cookieSetter } =
			await getTestInstance({
				account: {
					accountLinking: {
						trustedProviders: ["test"],
					},
				},
				plugins: [
					genericOAuth({
						config: [
							{
								providerId: "test",
								clientId: application.clientId,
								clientSecret: application.clientSecret,
								authorizationUrl:
									"http://localhost:3000/api/auth/oauth2/authorize",
								tokenUrl: "http://localhost:3000/api/auth/oauth2/token",
								scopes: ["openid", "profile", "email"],
								prompt: "login",
								pkce: true,
							},
						],
					}),
				],
			});

		const client = createAuthClient({
			plugins: [genericOAuthClient()],
			baseURL: "http://localhost:5000",
			fetchOptions: {
				customFetchImpl: customFetchImplRP,
			},
		});
		const data = await client.signIn.oauth2(
			{
				providerId: "test",
				callbackURL: "/dashboard",
			},
			{
				throw: true,
			},
		);
		expect(data.url).toContain(
			"http://localhost:3000/api/auth/oauth2/authorize",
		);
		expect(data.url).toContain(`client_id=${application.clientId}`);

		let redirectURI = "";
		const newHeaders = new Headers();
		await serverClient.$fetch(data.url, {
			method: "GET",
			onError(context) {
				redirectURI = context.response.headers.get("Location") || "";
				cookieSetter(newHeaders)(context);
			},
			headers: newHeaders,
		});
		expect(redirectURI).toContain("/login");

		await serverClient.signIn.email(
			{
				email: testUser.email,
				password: testUser.password,
			},
			{
				headers: newHeaders,
				onError(context) {
					redirectURI = context.response.headers.get("Location") || "";
					cookieSetter(newHeaders)(context);
				},
			},
		);

		expect(redirectURI).toContain(
			"http://localhost:3000/api/auth/oauth2/callback/test?code=",
		);
		let callbackURL = "";
		await client.$fetch(redirectURI, {
			onError(context) {
				callbackURL = context.response.headers.get("Location") || "";
			},
		});
		expect(callbackURL).toContain("/dashboard");
	});
<<<<<<< HEAD

	describe("client secret storage methods", async () => {
		// Testing hashed client secrets
		describe("hashed", async () => {
			const {
				auth: hashTestAuth,
				signInWithTestUser: hashSignInWithTestUser,
				customFetchImpl: hashCustomFetchImpl,
			} = await getTestInstance({
				baseURL: "http://localhost:3001",
=======
});

describe("oidc-jwt", async () => {
	let server: Listener | null = null;
	test.each([
		{ useJwt: true, description: "with jwt plugin", expected: "EdDSA" },
		{ useJwt: false, description: "without jwt plugin", expected: "HS256" },
	])(
		"testing oidc-provider $description to return token signed with $expected",
		async ({ useJwt, description, expected }) => {
			const {
				auth: authorizationServer,
				signInWithTestUser,
				customFetchImpl,
				testUser,
			} = await getTestInstance({
				baseURL: "http://localhost:3000",
>>>>>>> 82b6974f
				plugins: [
					oidcProvider({
						loginPage: "/login",
						consentPage: "/oauth2/authorize",
<<<<<<< HEAD
						storeClientSecret: "hashed",
					}),
					jwt(),
				],
			});

			const { headers: hashHeaders } = await hashSignInWithTestUser();
			const hashServerClient = createAuthClient({
				plugins: [oidcClient()],
				baseURL: "http://localhost:3001",
				fetchOptions: {
					customFetchImpl: hashCustomFetchImpl,
					headers: hashHeaders,
				},
			});

			let hashServer: Listener;
			let hashedApplication: Client;

			beforeAll(async () => {
				hashServer = await listen(toNodeHandler(hashTestAuth.handler), {
					port: 3001,
				});
			});

			afterAll(async () => {
				await hashServer.close();
			});

			it("should create client with hashed secret", async ({ expect }) => {
				const createdClient = await hashServerClient.oauth2.register({
					client_name: "hashed-test",
					redirect_uris: [
						"http://localhost:3001/api/auth/oauth2/callback/test",
					],
				});

				expect(createdClient.data).toMatchObject({
					client_id: expect.any(String),
					client_secret: expect.any(String),
					client_name: "hashed-test",
				});

				if (createdClient.data) {
					hashedApplication = {
						clientId: createdClient.data.client_id,
						clientSecret: createdClient.data.client_secret,
						redirectURLs: createdClient.data.redirect_uris,
						metadata: {},
						icon: createdClient.data.logo_uri || "",
						type: "web",
						disabled: false,
						name: createdClient.data.client_name || "",
					};

					// Verify the secret is stored hashed in the database
					const authCtx = await hashTestAuth.$context;
					const dbClient = await authCtx.adapter.findOne<{
						clientSecret: string;
					}>({
						model: "oauthApplication",
						where: [{ field: "clientId", value: createdClient.data.client_id }],
					});

					if (!dbClient) {
						throw new Error("Client not found");
					}
					expect(dbClient.clientSecret).not.toBe(
						createdClient.data.client_secret,
					);
					expect(dbClient.clientSecret.length).toBeGreaterThan(0);
				}
			});

			it("should authenticate with hashed client secret", async ({
				expect,
			}) => {
				// Test token exchange with hashed client secret
				const tokenResponse = await hashCustomFetchImpl(
					`http://localhost:3001/api/auth/oauth2/token`,
					{
						method: "POST",
						headers: {
							"Content-Type": "application/x-www-form-urlencoded",
							Authorization: `Basic ${btoa(
								`${hashedApplication.clientId}:${hashedApplication.clientSecret}`,
							)}`,
						},
						body: new URLSearchParams({
							grant_type: "authorization_code",
							code: "dummy-code-for-validation-test",
							redirect_uri: hashedApplication.redirectURLs[0],
						}).toString(),
					},
				);

				// We expect this to fail with invalid code, but it should pass client authentication
				const response = await tokenResponse.json();
				expect(response.error).not.toBe("invalid_client");
			});
		});

		// Testing encrypted client secrets
		describe("encrypted", async () => {
			const {
				auth: encryptTestAuth,
				signInWithTestUser: encryptSignInWithTestUser,
				customFetchImpl: encryptCustomFetchImpl,
			} = await getTestInstance({
				baseURL: "http://localhost:3002",
				plugins: [
					oidcProvider({
						loginPage: "/login",
						consentPage: "/oauth2/authorize",
						storeClientSecret: "encrypted",
					}),
					jwt(),
				],
			});

			const { headers: encryptHeaders } = await encryptSignInWithTestUser();
			const encryptServerClient = createAuthClient({
				plugins: [oidcClient()],
				baseURL: "http://localhost:3002",
				fetchOptions: {
					customFetchImpl: encryptCustomFetchImpl,
					headers: encryptHeaders,
				},
			});

			let encryptServer: Listener;
			let encryptedApplication: Client;

			beforeAll(async () => {
				encryptServer = await listen(toNodeHandler(encryptTestAuth.handler), {
					port: 3002,
				});
			});

			afterAll(async () => {
				await encryptServer.close();
			});

			it("should create client with encrypted secret", async ({ expect }) => {
				const createdClient = await encryptServerClient.oauth2.register({
					client_name: "encrypted-test",
					redirect_uris: [
						"http://localhost:3002/api/auth/oauth2/callback/test",
					],
				});

				expect(createdClient.data).toMatchObject({
					client_id: expect.any(String),
					client_secret: expect.any(String),
					client_name: "encrypted-test",
				});

				if (createdClient.data) {
					encryptedApplication = {
						clientId: createdClient.data.client_id,
						clientSecret: createdClient.data.client_secret,
						redirectURLs: createdClient.data.redirect_uris,
						metadata: {},
						icon: createdClient.data.logo_uri || "",
						type: "web",
						disabled: false,
						name: createdClient.data.client_name || "",
					};

					// Verify the secret is stored encrypted in the database
					const authCtx = await encryptTestAuth.$context;
					const dbClient = await authCtx.adapter.findOne<{
						clientSecret: string;
					}>({
						model: "oauthApplication",
						where: [{ field: "clientId", value: createdClient.data.client_id }],
					});

					if (!dbClient) {
						throw new Error("Client not found");
					}
					expect(dbClient.clientSecret).not.toBe(
						createdClient.data.client_secret,
					);
					expect(dbClient.clientSecret.length).toBeGreaterThan(0);
				}
			});

			it("should authenticate with encrypted client secret", async ({
				expect,
			}) => {
				// Test token exchange with encrypted client secret
				const tokenResponse = await encryptCustomFetchImpl(
					`http://localhost:3002/api/auth/oauth2/token`,
					{
						method: "POST",
						headers: {
							"Content-Type": "application/x-www-form-urlencoded",
							Authorization: `Basic ${btoa(
								`${encryptedApplication.clientId}:${encryptedApplication.clientSecret}`,
							)}`,
						},
						body: new URLSearchParams({
							grant_type: "authorization_code",
							code: "dummy-code-for-validation-test",
							redirect_uri: encryptedApplication.redirectURLs[0],
						}).toString(),
					},
				);

				// We expect this to fail with invalid code, but it should pass client authentication
				const response = await tokenResponse.json();
				expect(response.error).not.toBe("invalid_client");
			});
		});

		// Testing custom hash function
		describe("custom hasher", async () => {
			const customHash = vi.fn(
				async (secret: string) => `custom-hash-${secret}`,
			);

			const {
				auth: customHashTestAuth,
				signInWithTestUser: customHashSignInWithTestUser,
				customFetchImpl: customHashCustomFetchImpl,
			} = await getTestInstance({
				baseURL: "http://localhost:3003",
				plugins: [
					oidcProvider({
						loginPage: "/login",
						consentPage: "/oauth2/authorize",
						storeClientSecret: {
							hash: customHash,
						},
					}),
					jwt(),
				],
			});

			const { headers: customHashHeaders } =
				await customHashSignInWithTestUser();
			const customHashServerClient = createAuthClient({
				plugins: [oidcClient()],
				baseURL: "http://localhost:3003",
				fetchOptions: {
					customFetchImpl: customHashCustomFetchImpl,
					headers: customHashHeaders,
				},
			});

			let customHashServer: Listener;
			let customHashApplication: Client;

			beforeAll(async () => {
				customHashServer = await listen(
					toNodeHandler(customHashTestAuth.handler),
					{
						port: 3003,
					},
				);
			});

			afterAll(async () => {
				await customHashServer.close();
			});

			it("should create client with custom hashed secret", async ({
				expect,
			}) => {
				const createdClient = await customHashServerClient.oauth2.register({
					client_name: "custom-hash-test",
					redirect_uris: [
						"http://localhost:3003/api/auth/oauth2/callback/test",
					],
				});

				expect(createdClient.data).toMatchObject({
					client_id: expect.any(String),
					client_secret: expect.any(String),
					client_name: "custom-hash-test",
				});

				if (createdClient.data) {
					customHashApplication = {
						clientId: createdClient.data.client_id,
						clientSecret: createdClient.data.client_secret,
						redirectURLs: createdClient.data.redirect_uris,
						metadata: {},
						icon: createdClient.data.logo_uri || "",
						type: "web",
						disabled: false,
						name: createdClient.data.client_name || "",
					};

					// Verify the custom hash function was called
					expect(customHash).toHaveBeenCalledWith(
						createdClient.data.client_secret,
					);

					// Verify the secret is stored with custom hash in the database
					const authCtx = await customHashTestAuth.$context;
					const dbClient = await authCtx.adapter.findOne<{
						clientSecret: string;
					}>({
						model: "oauthApplication",
						where: [{ field: "clientId", value: createdClient.data.client_id }],
					});

					if (!dbClient) {
						throw new Error("Client not found");
					}
					expect(dbClient.clientSecret).toBe(
						`custom-hash-${createdClient.data.client_secret}`,
					);
				}
			});

			it("should authenticate with custom hashed client secret", async ({
				expect,
			}) => {
				// Test token exchange with custom hashed client secret
				const tokenResponse = await customHashCustomFetchImpl(
					`http://localhost:3003/api/auth/oauth2/token`,
					{
						method: "POST",
						headers: {
							"Content-Type": "application/x-www-form-urlencoded",
							Authorization: `Basic ${btoa(
								`${customHashApplication.clientId}:${customHashApplication.clientSecret}`,
							)}`,
						},
						body: new URLSearchParams({
							grant_type: "authorization_code",
							code: "dummy-code-for-validation-test",
							redirect_uri: customHashApplication.redirectURLs[0],
						}).toString(),
					},
				);

				// We expect this to fail with invalid code, but it should pass client authentication
				const response = await tokenResponse.json();
				expect(response.error).not.toBe("invalid_client");

				// Verify hash function was called for verification
				expect(customHash).toHaveBeenCalledTimes(2); // Once for storing, once for verifying
			});
		});

		// Testing custom encrypt/decrypt functions
		describe("custom encryptor", async () => {
			const customEncrypt = vi.fn(
				async (secret: string) => `encrypted-${secret}`,
			);
			const customDecrypt = vi.fn(async (encryptedSecret: string) =>
				encryptedSecret.replace("encrypted-", ""),
			);

			const {
				auth: customEncryptTestAuth,
				signInWithTestUser: customEncryptSignInWithTestUser,
				customFetchImpl: customEncryptCustomFetchImpl,
			} = await getTestInstance({
				baseURL: "http://localhost:3004",
				plugins: [
					oidcProvider({
						loginPage: "/login",
						consentPage: "/oauth2/authorize",
						storeClientSecret: {
							encrypt: customEncrypt,
							decrypt: customDecrypt,
						},
					}),
					jwt(),
				],
			});

			const { headers: customEncryptHeaders } =
				await customEncryptSignInWithTestUser();
			const customEncryptServerClient = createAuthClient({
				plugins: [oidcClient()],
				baseURL: "http://localhost:3004",
				fetchOptions: {
					customFetchImpl: customEncryptCustomFetchImpl,
					headers: customEncryptHeaders,
				},
			});

			let customEncryptServer: Listener;
			let customEncryptApplication: Client;

			beforeAll(async () => {
				customEncryptServer = await listen(
					toNodeHandler(customEncryptTestAuth.handler),
					{
						port: 3004,
					},
				);
			});

			afterAll(async () => {
				await customEncryptServer.close();
			});

			it("should create client with custom encrypted secret", async ({
				expect,
			}) => {
				const createdClient = await customEncryptServerClient.oauth2.register({
					client_name: "custom-encrypt-test",
					redirect_uris: [
						"http://localhost:3004/api/auth/oauth2/callback/test",
					],
				});

				expect(createdClient.data).toMatchObject({
					client_id: expect.any(String),
					client_secret: expect.any(String),
					client_name: "custom-encrypt-test",
				});

				if (createdClient.data) {
					customEncryptApplication = {
						clientId: createdClient.data.client_id,
						clientSecret: createdClient.data.client_secret,
						redirectURLs: createdClient.data.redirect_uris,
						metadata: {},
						icon: createdClient.data.logo_uri || "",
						type: "web",
						disabled: false,
						name: createdClient.data.client_name || "",
					};

					// Verify the custom encrypt function was called
					expect(customEncrypt).toHaveBeenCalledWith(
						createdClient.data.client_secret,
					);

					// Verify the secret is stored with custom encryption in the database
					const authCtx = await customEncryptTestAuth.$context;
					const dbClient = await authCtx.adapter.findOne<{
						clientSecret: string;
					}>({
						model: "oauthApplication",
						where: [{ field: "clientId", value: createdClient.data.client_id }],
					});

					if (!dbClient) {
						throw new Error("Client not found");
					}
					expect(dbClient.clientSecret).toBe(
						`encrypted-${createdClient.data.client_secret}`,
					);
				}
			});

			it("should authenticate with custom encrypted client secret", async ({
				expect,
			}) => {
				// Test token exchange with custom encrypted client secret
				const tokenResponse = await customEncryptCustomFetchImpl(
					`http://localhost:3004/api/auth/oauth2/token`,
					{
						method: "POST",
						headers: {
							"Content-Type": "application/x-www-form-urlencoded",
							Authorization: `Basic ${btoa(
								`${customEncryptApplication.clientId}:${customEncryptApplication.clientSecret}`,
							)}`,
						},
						body: new URLSearchParams({
							grant_type: "authorization_code",
							code: "dummy-code-for-validation-test",
							redirect_uri: customEncryptApplication.redirectURLs[0],
						}).toString(),
					},
				);

				// We expect this to fail with invalid code, but it should pass client authentication
				const response = await tokenResponse.json();
				expect(response.error).not.toBe("invalid_client");

				// Verify decrypt function was called for verification
				expect(customDecrypt).toHaveBeenCalledWith(
					`encrypted-${customEncryptApplication.clientSecret}`,
				);
			});
		});
	});
=======
						requirePKCE: true,
						getAdditionalUserInfoClaim(user, scopes) {
							return {
								custom: "custom value",
								userId: user.id,
							};
						},
						useJWTPlugin: useJwt,
					}),
					...(useJwt ? [jwt()] : []),
				],
			});
			const { headers } = await signInWithTestUser();
			const serverClient = createAuthClient({
				plugins: [oidcClient()],
				baseURL: "http://localhost:3000",
				fetchOptions: {
					customFetchImpl,
					headers,
				},
			});
			if (server) console.log("server is not null");
			server = await listen(toNodeHandler(authorizationServer.handler), {
				port: 3000,
			});
			let application: Client = {
				clientId: "test-client-id",
				clientSecret: "test-client-secret-oidc",
				redirectURLs: ["http://localhost:3000/api/auth/oauth2/callback/test"],
				metadata: {},
				icon: "",
				type: "web",
				disabled: false,
				name: "test",
			};
			const createdClient = await serverClient.oauth2.register({
				client_name: application.name,
				redirect_uris: application.redirectURLs,
				logo_uri: application.icon,
			});
			expect(createdClient.data).toMatchObject({
				client_id: expect.any(String),
				client_secret: expect.any(String),
				client_name: "test",
				logo_uri: "",
				redirect_uris: ["http://localhost:3000/api/auth/oauth2/callback/test"],
				grant_types: ["authorization_code"],
				response_types: ["code"],
				token_endpoint_auth_method: "client_secret_basic",
				client_id_issued_at: expect.any(Number),
				client_secret_expires_at: 0,
			});
			if (createdClient.data) {
				application = {
					clientId: createdClient.data.client_id,
					clientSecret: createdClient.data.client_secret,
					redirectURLs: createdClient.data.redirect_uris,
					metadata: {},
					icon: createdClient.data.logo_uri || "",
					type: "web",
					disabled: false,
					name: createdClient.data.client_name || "",
				};
			}

			// The RP (Relying Party) - the client application
			const { customFetchImpl: customFetchImplRP } = await getTestInstance({
				account: {
					accountLinking: {
						trustedProviders: ["test"],
					},
				},
				plugins: [
					genericOAuth({
						config: [
							{
								providerId: "test",
								clientId: application.clientId,
								clientSecret: application.clientSecret,
								authorizationUrl:
									"http://localhost:3000/api/auth/oauth2/authorize",
								tokenUrl: "http://localhost:3000/api/auth/oauth2/token",
								scopes: ["openid", "profile", "email"],
								pkce: true,
							},
						],
					}),
				],
			});

			const client = createAuthClient({
				plugins: [genericOAuthClient()],
				baseURL: "http://localhost:5000",
				fetchOptions: {
					customFetchImpl: customFetchImplRP,
				},
			});
			const data = await client.signIn.oauth2(
				{
					providerId: "test",
					callbackURL: "/dashboard",
				},
				{
					throw: true,
				},
			);
			expect(data.url).toContain(
				"http://localhost:3000/api/auth/oauth2/authorize",
			);
			expect(data.url).toContain(`client_id=${application.clientId}`);

			let redirectURI = "";
			await serverClient.$fetch(data.url, {
				method: "GET",
				onError(context) {
					redirectURI = context.response.headers.get("Location") || "";
				},
			});
			expect(redirectURI).toContain(
				"http://localhost:3000/api/auth/oauth2/callback/test?code=",
			);
			let authToken = undefined;
			let callbackURL = "";
			await client.$fetch(redirectURI, {
				onError(context) {
					callbackURL = context.response.headers.get("Location") || "";
					authToken = context.response.headers.get("set-auth-token")!;
				},
			});
			expect(callbackURL).toContain("/dashboard");
			const accessToken = await client.getAccessToken(
				{ providerId: "test", userId: testUser.id },
				{
					auth: {
						type: "Bearer",
						token: authToken,
					},
				},
			);
			const decoded = decodeProtectedHeader(accessToken.data?.idToken!);
			if (useJwt) {
				const jwks = await authorizationServer.api.getJwks();
				const jwkSet = createLocalJWKSet(jwks);
				const checkSignature = await jwtVerify(
					accessToken.data?.idToken!,
					jwkSet,
				);
				expect(checkSignature).toBeDefined();
			} else {
				const clientSecret = application.clientSecret;
				const checkSignature = await jwtVerify(
					accessToken.data?.idToken!,
					new TextEncoder().encode(clientSecret),
				);
				expect(checkSignature).toBeDefined();
			}

			// expect(checkSignature.payload).toBeDefined();
			expect(decoded.alg).toBe(expected);

			afterEach(async () => {
				if (server) {
					await server.close();
					server = null;
				}
			});
		},
	);
>>>>>>> 82b6974f
});<|MERGE_RESOLUTION|>--- conflicted
+++ resolved
@@ -1,6 +1,3 @@
-<<<<<<< HEAD
-import { afterAll, beforeAll, describe, it, vi } from "vitest";
-=======
 import {
 	afterAll,
 	afterEach,
@@ -10,7 +7,6 @@
 	it,
 	test,
 } from "vitest";
->>>>>>> 82b6974f
 import { getTestInstance } from "../../test-utils/test-instance";
 import { oidcProvider } from ".";
 import { genericOAuth } from "../generic-oauth";
@@ -346,18 +342,165 @@
 		});
 		expect(callbackURL).toContain("/dashboard");
 	});
-<<<<<<< HEAD
-
-	describe("client secret storage methods", async () => {
-		// Testing hashed client secrets
-		describe("hashed", async () => {
-			const {
-				auth: hashTestAuth,
-				signInWithTestUser: hashSignInWithTestUser,
-				customFetchImpl: hashCustomFetchImpl,
-			} = await getTestInstance({
-				baseURL: "http://localhost:3001",
-=======
+});
+
+describe("oidc storage", async () => {
+	test.each([
+		{
+			storeClientSecret: undefined,
+		},
+		{
+			storeClientSecret: "hashed" as const,
+		},
+		{
+			storeClientSecret: "encrypted" as const,
+		},
+	])("OIDC base test", async ({ storeClientSecret }) => {
+		const {
+			auth: authorizationServer,
+			signInWithTestUser,
+			customFetchImpl,
+			testUser,
+		} = await getTestInstance({
+			baseURL: "http://localhost:3000",
+			plugins: [
+				oidcProvider({
+					loginPage: "/login",
+					consentPage: "/oauth2/authorize",
+					requirePKCE: true,
+					getAdditionalUserInfoClaim(user, scopes) {
+						return {
+							custom: "custom value",
+							userId: user.id,
+						};
+					},
+					storeClientSecret,
+				}),
+				jwt(),
+			],
+		});
+		const { headers } = await signInWithTestUser();
+		const serverClient = createAuthClient({
+			plugins: [oidcClient()],
+			baseURL: "http://localhost:3000",
+			fetchOptions: {
+				customFetchImpl,
+				headers,
+			},
+		});
+
+		let server = await listen(toNodeHandler(authorizationServer.handler), {
+			port: 3000,
+		});
+
+		let application: Client = {
+			clientId: "test-client-id",
+			clientSecret: "test-client-secret-oidc",
+			redirectURLs: ["http://localhost:3000/api/auth/oauth2/callback/test"],
+			metadata: {},
+			icon: "",
+			type: "web",
+			disabled: false,
+			name: "test",
+		};
+		const createdClient = await serverClient.oauth2.register({
+			client_name: application.name,
+			redirect_uris: application.redirectURLs,
+			logo_uri: application.icon,
+		});
+		expect(createdClient.data).toMatchObject({
+			client_id: expect.any(String),
+			client_secret: expect.any(String),
+			client_name: "test",
+			logo_uri: "",
+			redirect_uris: ["http://localhost:3000/api/auth/oauth2/callback/test"],
+			grant_types: ["authorization_code"],
+			response_types: ["code"],
+			token_endpoint_auth_method: "client_secret_basic",
+			client_id_issued_at: expect.any(Number),
+			client_secret_expires_at: 0,
+		});
+		if (createdClient.data) {
+			application = {
+				clientId: createdClient.data.client_id,
+				clientSecret: createdClient.data.client_secret,
+				redirectURLs: createdClient.data.redirect_uris,
+				metadata: {},
+				icon: createdClient.data.logo_uri || "",
+				type: "web",
+				disabled: false,
+				name: createdClient.data.client_name || "",
+			};
+		}
+		// The RP (Relying Party) - the client application
+		const { customFetchImpl: customFetchImplRP } = await getTestInstance({
+			account: {
+				accountLinking: {
+					trustedProviders: ["test"],
+				},
+			},
+			plugins: [
+				genericOAuth({
+					config: [
+						{
+							providerId: "test",
+							clientId: application.clientId,
+							clientSecret: application.clientSecret,
+							authorizationUrl:
+								"http://localhost:3000/api/auth/oauth2/authorize",
+							tokenUrl: "http://localhost:3000/api/auth/oauth2/token",
+							scopes: ["openid", "profile", "email"],
+							pkce: true,
+						},
+					],
+				}),
+			],
+		});
+
+		const client = createAuthClient({
+			plugins: [genericOAuthClient()],
+			baseURL: "http://localhost:5000",
+			fetchOptions: {
+				customFetchImpl: customFetchImplRP,
+			},
+		});
+		const data = await client.signIn.oauth2(
+			{
+				providerId: "test",
+				callbackURL: "/dashboard",
+			},
+			{
+				throw: true,
+			},
+		);
+		expect(data.url).toContain(
+			"http://localhost:3000/api/auth/oauth2/authorize",
+		);
+		expect(data.url).toContain(`client_id=${application.clientId}`);
+
+		let redirectURI = "";
+		await serverClient.$fetch(data.url, {
+			method: "GET",
+			onError(context) {
+				redirectURI = context.response.headers.get("Location") || "";
+			},
+		});
+		expect(redirectURI).toContain(
+			"http://localhost:3000/api/auth/oauth2/callback/test?code=",
+		);
+
+		let callbackURL = "";
+		await client.$fetch(redirectURI, {
+			onError(context) {
+				callbackURL = context.response.headers.get("Location") || "";
+			},
+		});
+		expect(callbackURL).toContain("/dashboard");
+
+		afterEach(async () => {
+			await server.close();
+		});
+	});
 });
 
 describe("oidc-jwt", async () => {
@@ -375,501 +518,10 @@
 				testUser,
 			} = await getTestInstance({
 				baseURL: "http://localhost:3000",
->>>>>>> 82b6974f
 				plugins: [
 					oidcProvider({
 						loginPage: "/login",
 						consentPage: "/oauth2/authorize",
-<<<<<<< HEAD
-						storeClientSecret: "hashed",
-					}),
-					jwt(),
-				],
-			});
-
-			const { headers: hashHeaders } = await hashSignInWithTestUser();
-			const hashServerClient = createAuthClient({
-				plugins: [oidcClient()],
-				baseURL: "http://localhost:3001",
-				fetchOptions: {
-					customFetchImpl: hashCustomFetchImpl,
-					headers: hashHeaders,
-				},
-			});
-
-			let hashServer: Listener;
-			let hashedApplication: Client;
-
-			beforeAll(async () => {
-				hashServer = await listen(toNodeHandler(hashTestAuth.handler), {
-					port: 3001,
-				});
-			});
-
-			afterAll(async () => {
-				await hashServer.close();
-			});
-
-			it("should create client with hashed secret", async ({ expect }) => {
-				const createdClient = await hashServerClient.oauth2.register({
-					client_name: "hashed-test",
-					redirect_uris: [
-						"http://localhost:3001/api/auth/oauth2/callback/test",
-					],
-				});
-
-				expect(createdClient.data).toMatchObject({
-					client_id: expect.any(String),
-					client_secret: expect.any(String),
-					client_name: "hashed-test",
-				});
-
-				if (createdClient.data) {
-					hashedApplication = {
-						clientId: createdClient.data.client_id,
-						clientSecret: createdClient.data.client_secret,
-						redirectURLs: createdClient.data.redirect_uris,
-						metadata: {},
-						icon: createdClient.data.logo_uri || "",
-						type: "web",
-						disabled: false,
-						name: createdClient.data.client_name || "",
-					};
-
-					// Verify the secret is stored hashed in the database
-					const authCtx = await hashTestAuth.$context;
-					const dbClient = await authCtx.adapter.findOne<{
-						clientSecret: string;
-					}>({
-						model: "oauthApplication",
-						where: [{ field: "clientId", value: createdClient.data.client_id }],
-					});
-
-					if (!dbClient) {
-						throw new Error("Client not found");
-					}
-					expect(dbClient.clientSecret).not.toBe(
-						createdClient.data.client_secret,
-					);
-					expect(dbClient.clientSecret.length).toBeGreaterThan(0);
-				}
-			});
-
-			it("should authenticate with hashed client secret", async ({
-				expect,
-			}) => {
-				// Test token exchange with hashed client secret
-				const tokenResponse = await hashCustomFetchImpl(
-					`http://localhost:3001/api/auth/oauth2/token`,
-					{
-						method: "POST",
-						headers: {
-							"Content-Type": "application/x-www-form-urlencoded",
-							Authorization: `Basic ${btoa(
-								`${hashedApplication.clientId}:${hashedApplication.clientSecret}`,
-							)}`,
-						},
-						body: new URLSearchParams({
-							grant_type: "authorization_code",
-							code: "dummy-code-for-validation-test",
-							redirect_uri: hashedApplication.redirectURLs[0],
-						}).toString(),
-					},
-				);
-
-				// We expect this to fail with invalid code, but it should pass client authentication
-				const response = await tokenResponse.json();
-				expect(response.error).not.toBe("invalid_client");
-			});
-		});
-
-		// Testing encrypted client secrets
-		describe("encrypted", async () => {
-			const {
-				auth: encryptTestAuth,
-				signInWithTestUser: encryptSignInWithTestUser,
-				customFetchImpl: encryptCustomFetchImpl,
-			} = await getTestInstance({
-				baseURL: "http://localhost:3002",
-				plugins: [
-					oidcProvider({
-						loginPage: "/login",
-						consentPage: "/oauth2/authorize",
-						storeClientSecret: "encrypted",
-					}),
-					jwt(),
-				],
-			});
-
-			const { headers: encryptHeaders } = await encryptSignInWithTestUser();
-			const encryptServerClient = createAuthClient({
-				plugins: [oidcClient()],
-				baseURL: "http://localhost:3002",
-				fetchOptions: {
-					customFetchImpl: encryptCustomFetchImpl,
-					headers: encryptHeaders,
-				},
-			});
-
-			let encryptServer: Listener;
-			let encryptedApplication: Client;
-
-			beforeAll(async () => {
-				encryptServer = await listen(toNodeHandler(encryptTestAuth.handler), {
-					port: 3002,
-				});
-			});
-
-			afterAll(async () => {
-				await encryptServer.close();
-			});
-
-			it("should create client with encrypted secret", async ({ expect }) => {
-				const createdClient = await encryptServerClient.oauth2.register({
-					client_name: "encrypted-test",
-					redirect_uris: [
-						"http://localhost:3002/api/auth/oauth2/callback/test",
-					],
-				});
-
-				expect(createdClient.data).toMatchObject({
-					client_id: expect.any(String),
-					client_secret: expect.any(String),
-					client_name: "encrypted-test",
-				});
-
-				if (createdClient.data) {
-					encryptedApplication = {
-						clientId: createdClient.data.client_id,
-						clientSecret: createdClient.data.client_secret,
-						redirectURLs: createdClient.data.redirect_uris,
-						metadata: {},
-						icon: createdClient.data.logo_uri || "",
-						type: "web",
-						disabled: false,
-						name: createdClient.data.client_name || "",
-					};
-
-					// Verify the secret is stored encrypted in the database
-					const authCtx = await encryptTestAuth.$context;
-					const dbClient = await authCtx.adapter.findOne<{
-						clientSecret: string;
-					}>({
-						model: "oauthApplication",
-						where: [{ field: "clientId", value: createdClient.data.client_id }],
-					});
-
-					if (!dbClient) {
-						throw new Error("Client not found");
-					}
-					expect(dbClient.clientSecret).not.toBe(
-						createdClient.data.client_secret,
-					);
-					expect(dbClient.clientSecret.length).toBeGreaterThan(0);
-				}
-			});
-
-			it("should authenticate with encrypted client secret", async ({
-				expect,
-			}) => {
-				// Test token exchange with encrypted client secret
-				const tokenResponse = await encryptCustomFetchImpl(
-					`http://localhost:3002/api/auth/oauth2/token`,
-					{
-						method: "POST",
-						headers: {
-							"Content-Type": "application/x-www-form-urlencoded",
-							Authorization: `Basic ${btoa(
-								`${encryptedApplication.clientId}:${encryptedApplication.clientSecret}`,
-							)}`,
-						},
-						body: new URLSearchParams({
-							grant_type: "authorization_code",
-							code: "dummy-code-for-validation-test",
-							redirect_uri: encryptedApplication.redirectURLs[0],
-						}).toString(),
-					},
-				);
-
-				// We expect this to fail with invalid code, but it should pass client authentication
-				const response = await tokenResponse.json();
-				expect(response.error).not.toBe("invalid_client");
-			});
-		});
-
-		// Testing custom hash function
-		describe("custom hasher", async () => {
-			const customHash = vi.fn(
-				async (secret: string) => `custom-hash-${secret}`,
-			);
-
-			const {
-				auth: customHashTestAuth,
-				signInWithTestUser: customHashSignInWithTestUser,
-				customFetchImpl: customHashCustomFetchImpl,
-			} = await getTestInstance({
-				baseURL: "http://localhost:3003",
-				plugins: [
-					oidcProvider({
-						loginPage: "/login",
-						consentPage: "/oauth2/authorize",
-						storeClientSecret: {
-							hash: customHash,
-						},
-					}),
-					jwt(),
-				],
-			});
-
-			const { headers: customHashHeaders } =
-				await customHashSignInWithTestUser();
-			const customHashServerClient = createAuthClient({
-				plugins: [oidcClient()],
-				baseURL: "http://localhost:3003",
-				fetchOptions: {
-					customFetchImpl: customHashCustomFetchImpl,
-					headers: customHashHeaders,
-				},
-			});
-
-			let customHashServer: Listener;
-			let customHashApplication: Client;
-
-			beforeAll(async () => {
-				customHashServer = await listen(
-					toNodeHandler(customHashTestAuth.handler),
-					{
-						port: 3003,
-					},
-				);
-			});
-
-			afterAll(async () => {
-				await customHashServer.close();
-			});
-
-			it("should create client with custom hashed secret", async ({
-				expect,
-			}) => {
-				const createdClient = await customHashServerClient.oauth2.register({
-					client_name: "custom-hash-test",
-					redirect_uris: [
-						"http://localhost:3003/api/auth/oauth2/callback/test",
-					],
-				});
-
-				expect(createdClient.data).toMatchObject({
-					client_id: expect.any(String),
-					client_secret: expect.any(String),
-					client_name: "custom-hash-test",
-				});
-
-				if (createdClient.data) {
-					customHashApplication = {
-						clientId: createdClient.data.client_id,
-						clientSecret: createdClient.data.client_secret,
-						redirectURLs: createdClient.data.redirect_uris,
-						metadata: {},
-						icon: createdClient.data.logo_uri || "",
-						type: "web",
-						disabled: false,
-						name: createdClient.data.client_name || "",
-					};
-
-					// Verify the custom hash function was called
-					expect(customHash).toHaveBeenCalledWith(
-						createdClient.data.client_secret,
-					);
-
-					// Verify the secret is stored with custom hash in the database
-					const authCtx = await customHashTestAuth.$context;
-					const dbClient = await authCtx.adapter.findOne<{
-						clientSecret: string;
-					}>({
-						model: "oauthApplication",
-						where: [{ field: "clientId", value: createdClient.data.client_id }],
-					});
-
-					if (!dbClient) {
-						throw new Error("Client not found");
-					}
-					expect(dbClient.clientSecret).toBe(
-						`custom-hash-${createdClient.data.client_secret}`,
-					);
-				}
-			});
-
-			it("should authenticate with custom hashed client secret", async ({
-				expect,
-			}) => {
-				// Test token exchange with custom hashed client secret
-				const tokenResponse = await customHashCustomFetchImpl(
-					`http://localhost:3003/api/auth/oauth2/token`,
-					{
-						method: "POST",
-						headers: {
-							"Content-Type": "application/x-www-form-urlencoded",
-							Authorization: `Basic ${btoa(
-								`${customHashApplication.clientId}:${customHashApplication.clientSecret}`,
-							)}`,
-						},
-						body: new URLSearchParams({
-							grant_type: "authorization_code",
-							code: "dummy-code-for-validation-test",
-							redirect_uri: customHashApplication.redirectURLs[0],
-						}).toString(),
-					},
-				);
-
-				// We expect this to fail with invalid code, but it should pass client authentication
-				const response = await tokenResponse.json();
-				expect(response.error).not.toBe("invalid_client");
-
-				// Verify hash function was called for verification
-				expect(customHash).toHaveBeenCalledTimes(2); // Once for storing, once for verifying
-			});
-		});
-
-		// Testing custom encrypt/decrypt functions
-		describe("custom encryptor", async () => {
-			const customEncrypt = vi.fn(
-				async (secret: string) => `encrypted-${secret}`,
-			);
-			const customDecrypt = vi.fn(async (encryptedSecret: string) =>
-				encryptedSecret.replace("encrypted-", ""),
-			);
-
-			const {
-				auth: customEncryptTestAuth,
-				signInWithTestUser: customEncryptSignInWithTestUser,
-				customFetchImpl: customEncryptCustomFetchImpl,
-			} = await getTestInstance({
-				baseURL: "http://localhost:3004",
-				plugins: [
-					oidcProvider({
-						loginPage: "/login",
-						consentPage: "/oauth2/authorize",
-						storeClientSecret: {
-							encrypt: customEncrypt,
-							decrypt: customDecrypt,
-						},
-					}),
-					jwt(),
-				],
-			});
-
-			const { headers: customEncryptHeaders } =
-				await customEncryptSignInWithTestUser();
-			const customEncryptServerClient = createAuthClient({
-				plugins: [oidcClient()],
-				baseURL: "http://localhost:3004",
-				fetchOptions: {
-					customFetchImpl: customEncryptCustomFetchImpl,
-					headers: customEncryptHeaders,
-				},
-			});
-
-			let customEncryptServer: Listener;
-			let customEncryptApplication: Client;
-
-			beforeAll(async () => {
-				customEncryptServer = await listen(
-					toNodeHandler(customEncryptTestAuth.handler),
-					{
-						port: 3004,
-					},
-				);
-			});
-
-			afterAll(async () => {
-				await customEncryptServer.close();
-			});
-
-			it("should create client with custom encrypted secret", async ({
-				expect,
-			}) => {
-				const createdClient = await customEncryptServerClient.oauth2.register({
-					client_name: "custom-encrypt-test",
-					redirect_uris: [
-						"http://localhost:3004/api/auth/oauth2/callback/test",
-					],
-				});
-
-				expect(createdClient.data).toMatchObject({
-					client_id: expect.any(String),
-					client_secret: expect.any(String),
-					client_name: "custom-encrypt-test",
-				});
-
-				if (createdClient.data) {
-					customEncryptApplication = {
-						clientId: createdClient.data.client_id,
-						clientSecret: createdClient.data.client_secret,
-						redirectURLs: createdClient.data.redirect_uris,
-						metadata: {},
-						icon: createdClient.data.logo_uri || "",
-						type: "web",
-						disabled: false,
-						name: createdClient.data.client_name || "",
-					};
-
-					// Verify the custom encrypt function was called
-					expect(customEncrypt).toHaveBeenCalledWith(
-						createdClient.data.client_secret,
-					);
-
-					// Verify the secret is stored with custom encryption in the database
-					const authCtx = await customEncryptTestAuth.$context;
-					const dbClient = await authCtx.adapter.findOne<{
-						clientSecret: string;
-					}>({
-						model: "oauthApplication",
-						where: [{ field: "clientId", value: createdClient.data.client_id }],
-					});
-
-					if (!dbClient) {
-						throw new Error("Client not found");
-					}
-					expect(dbClient.clientSecret).toBe(
-						`encrypted-${createdClient.data.client_secret}`,
-					);
-				}
-			});
-
-			it("should authenticate with custom encrypted client secret", async ({
-				expect,
-			}) => {
-				// Test token exchange with custom encrypted client secret
-				const tokenResponse = await customEncryptCustomFetchImpl(
-					`http://localhost:3004/api/auth/oauth2/token`,
-					{
-						method: "POST",
-						headers: {
-							"Content-Type": "application/x-www-form-urlencoded",
-							Authorization: `Basic ${btoa(
-								`${customEncryptApplication.clientId}:${customEncryptApplication.clientSecret}`,
-							)}`,
-						},
-						body: new URLSearchParams({
-							grant_type: "authorization_code",
-							code: "dummy-code-for-validation-test",
-							redirect_uri: customEncryptApplication.redirectURLs[0],
-						}).toString(),
-					},
-				);
-
-				// We expect this to fail with invalid code, but it should pass client authentication
-				const response = await tokenResponse.json();
-				expect(response.error).not.toBe("invalid_client");
-
-				// Verify decrypt function was called for verification
-				expect(customDecrypt).toHaveBeenCalledWith(
-					`encrypted-${customEncryptApplication.clientSecret}`,
-				);
-			});
-		});
-	});
-=======
 						requirePKCE: true,
 						getAdditionalUserInfoClaim(user, scopes) {
 							return {
@@ -1038,5 +690,4 @@
 			});
 		},
 	);
->>>>>>> 82b6974f
 });