import type { User } from "../../types";

export interface OIDCOptions {
	/**
	 * The amount of time in seconds that the access token is valid for.
	 *
	 * @default 3600 (1 hour) - Recommended by the OIDC spec
	 */
	accessTokenExpiresIn?: number;
	/**
	 * Allow dynamic client registration.
	 */
	allowDynamicClientRegistration?: boolean;
	/**
	 * The metadata for the OpenID Connect provider.
	 */
	metadata?: Partial<OIDCMetadata>;
	/**
	 * The amount of time in seconds that the refresh token is valid for.
	 *
	 * @default 604800 (7 days) - Recommended by the OIDC spec
	 */
	refreshTokenExpiresIn?: number;
	/**
	 * The amount of time in seconds that the authorization code is valid for.
	 *
	 * @default 600 (10 minutes) - Recommended by the OIDC spec
	 */
	codeExpiresIn?: number;
	/**
	 * The scopes that the client is allowed to request.
	 *
	 * @see https://openid.net/specs/openid-connect-core-1_0.html#ScopeClaims
	 * @default
	 * ```ts
	 * ["openid", "profile", "email", "offline_access"]
	 * ```
	 */
	scopes?: string[];
	/**
	 * The default scope to use if the client does not provide one.
	 *
	 * @default "openid"
	 */
	defaultScope?: string;
	/**
	 * A URL to the consent page where the user will be redirected if the client
	 * requests consent.
	 *
	 * After the user consents, they should be redirected by the client to the
	 * `redirect_uri` with the authorization code.
	 *
	 * When the server redirects the user to the consent page, it will include the
	 * following query parameters:
	 * authorization code.
	 * - `client_id` - The ID of the client.
	 * - `scope` - The requested scopes.
	 * - `code` - The authorization code.
	 *
	 * once the user consents, you need to call the `/oauth2/consent` endpoint
	 * with the code and `accept: true` to complete the authorization. Which will
	 * then return the client to the `redirect_uri` with the authorization code.
	 *
	 * @example
	 * ```ts
	 * consentPage: "/oauth/authorize"
	 * ```
	 */
	consentPage?: string;
	/**
	 * The HTML for the consent page. This is used if `consentPage` is not
	 * provided. This should be a function that returns an HTML string.
	 * The function will be called with the following props:
	 */
	getConsentHTML?: (props: {
		clientId: string;
		clientName: string;
		clientIcon?: string;
		clientMetadata: Record<string, any> | null;
		code: string;
		scopes: string[];
	}) => string;
	/**
	 * The URL to the login page. This is used if the client requests the `login`
	 * prompt.
	 */
	loginPage: string;
	/**
	 * Whether to require PKCE (proof key code exchange) or not
	 *
	 * According to OAuth2.1 spec this should be required. But in any
	 * case if you want to disable this you can use this options.
	 *
	 * @default true
	 */
	requirePKCE?: boolean;
	/**
	 * Allow plain to be used as a code challenge method.
	 *
	 * @default true
	 */
	allowPlainCodeChallengeMethod?: boolean;
	/**
	 * Custom function to generate a client ID.
	 */
	generateClientId?: () => string;
	/**
	 * Custom function to generate a client secret.
	 */
	generateClientSecret?: () => string;
	/**
	 * Get the additional user info claims
	 *
	 * This applies to the `userinfo` endpoint and the `id_token`.
	 *
	 * @param user - The user object.
	 * @param scopes - The scopes that the client requested.
	 * @returns The user info claim.
	 */
	getAdditionalUserInfoClaim?: (
		user: User & Record<string, any>,
		scopes: string[],
	) => Record<string, any> | Promise<Record<string, any>>;
	/**
	 * Trusted clients that are configured directly in the provider options.
	 * These clients bypass database lookups and can optionally skip consent screens.
	 */
	trustedClients?: Client[];
	/**
<<<<<<< HEAD
	 * Store the client secret in your database in a secure way
	 * Note: This will not affect the client secret sent to the user, it will only affect the client secret stored in your database
	 *
	 * - "hashed" - The client secret is hashed using the `hash` function.
	 * - "plain" - The client secret is stored in the database in plain text.
	 * - "encrypted" - The client secret is encrypted using the `encrypt` function.
	 * - { hash: (clientSecret: string) => Promise<string> } - A function that hashes the client secret.
	 * - { encrypt: (clientSecret: string) => Promise<string>, decrypt: (clientSecret: string) => Promise<string> } - A function that encrypts and decrypts the client secret.
	 *
	 * @default "plain"
	 */
	storeClientSecret?:
		| "hashed"
		| "plain"
		| "encrypted"
		| { hash: (clientSecret: string) => Promise<string> }
		| {
				encrypt: (clientSecret: string) => Promise<string>;
				decrypt: (clientSecret: string) => Promise<string>;
		  };
=======
	 * Whether to use the JWT plugin to sign the ID token.
	 *
	 * @default false
	 */
	useJWTPlugin?: boolean;
>>>>>>> 82b6974f
}

export interface AuthorizationQuery {
	/**
	 * The response type. Must be 'code' or 'token'. Code is for authorization code flow, token is
	 * for implicit flow.
	 */
	response_type: "code" | "token";
	/**
	 * The redirect URI for the client. Must be one of the registered redirect URLs for the client.
	 */
	redirect_uri?: string;
	/**
	 * The scope of the request. Must be a space-separated list of case sensitive strings.
	 *
	 * - "openid" is required for all requests
	 * - "profile" is required for requests that require user profile information.
	 * - "email" is required for requests that require user email information.
	 * - "offline_access" is required for requests that require a refresh token.
	 */
	scope?: string;
	/**
	 * Opaque value used to maintain state between the request and the callback. Typically,
	 * Cross-Site Request Forgery (CSRF, XSRF) mitigation is done by cryptographically binding the
	 * value of this parameter with a browser cookie.
	 *
	 * Note: Better Auth stores the state in a database instead of a cookie. - This is to minimize
	 * the complication with native apps and other clients that may not have access to cookies.
	 */
	state: string;
	/**
	 * The client ID. Must be the ID of a registered client.
	 */
	client_id: string;
	/**
	 * The prompt parameter is used to specify the type of user interaction that is required.
	 */
	prompt?: "none" | "consent" | "login" | "select_account";
	/**
	 * The display parameter is used to specify how the authorization server displays the
	 * authentication and consent user interface pages to the end user.
	 */
	display?: "page" | "popup" | "touch" | "wap";
	/**
	 * End-User's preferred languages and scripts for the user interface, represented as a
	 * space-separated list of BCP47 [RFC5646] language tag values, ordered by preference. For
	 * instance, the value "fr-CA fr en" represents a preference for French as spoken in Canada,
	 * then French (without a region designation), followed by English (without a region
	 * designation).
	 *
	 * Better Auth does not support this parameter yet. It'll not throw an error if it's provided,
	 *
	 * 🏗️ currently not implemented
	 */
	ui_locales?: string;
	/**
	 * The maximum authentication age.
	 *
	 * Specifies the allowable elapsed time in seconds since the last time the End-User was
	 * actively authenticated by the provider. If the elapsed time is greater than this value, the
	 * provider MUST attempt to actively re-authenticate the End-User.
	 *
	 * Note that max_age=0 is equivalent to prompt=login.
	 */
	max_age?: number;
	/**
	 * Requested Authentication Context Class Reference values.
	 *
	 * Space-separated string that
	 * specifies the acr values that the Authorization Server is being requested to use for
	 * processing this Authentication Request, with the values appearing in order of preference.
	 * The Authentication Context Class satisfied by the authentication performed is returned as
	 * the acr Claim Value, as specified in Section 2. The acr Claim is requested as a Voluntary
	 * Claim by this parameter.
	 */
	acr_values?: string;
	/**
	 * Hint to the Authorization Server about the login identifier the End-User might use to log in
	 * (if necessary). This hint can be used by an RP if it first asks the End-User for their
	 * e-mail address (or other identifier) and then wants to pass that value as a hint to the
	 * discovered authorization service. It is RECOMMENDED that the hint value match the value used
	 * for discovery. This value MAY also be a phone number in the format specified for the
	 * phone_number Claim. The use of this parameter is left to the OP's discretion.
	 */
	login_hint?: string;
	/**
	 * ID Token previously issued by the Authorization Server being passed as a hint about the
	 * End-User's current or past authenticated session with the Client.
	 *
	 * 🏗️ currently not implemented
	 */
	id_token_hint?: string;
	/**
	 * Code challenge
	 */
	code_challenge?: string;
	/**
	 * Code challenge method used
	 */
	code_challenge_method?: "plain" | "s256";
	/**
	 * String value used to associate a Client session with an ID Token, and to mitigate replay
	 * attacks. The value is passed through unmodified from the Authentication Request to the ID Token.
	 * If present in the ID Token, Clients MUST verify that the nonce Claim Value is equal to the
	 * value of the nonce parameter sent in the Authentication Request. If present in the
	 * Authentication Request, Authorization Servers MUST include a nonce Claim in the ID Token
	 * with the Claim Value being the nonce value sent in the Authentication Request.
	 */
	nonce?: string;
}

export interface Client {
	/**
	 * Client ID
	 *
	 * size 32
	 *
	 * as described on https://www.rfc-editor.org/rfc/rfc6749.html#section-2.2
	 */
	clientId: string;
	/**
	 * Client Secret
	 *
	 * A secret for the client, if required by the authorization server.
	 *
	 * size 32
	 */
	clientSecret: string;
	/**
	 * The client type
	 *
	 * as described on https://www.rfc-editor.org/rfc/rfc6749.html#section-2.1
	 *
	 * - web - A web application
	 * - native - A mobile application
	 * - user-agent-based - A user-agent-based application
	 */
	type: "web" | "native" | "user-agent-based";
	/**
	 * List of registered redirect URLs. Must include the whole URL, including the protocol, port,
	 * and path.
	 *
	 * For example, `https://example.com/auth/callback`
	 */
	redirectURLs: string[];
	/**
	 * The name of the client.
	 */
	name: string;
	/**
	 * The icon of the client.
	 */
	icon?: string;
	/**
	 * Additional metadata about the client.
	 */
	metadata: {
		[key: string]: any;
	} | null;
	/**
	 * Whether the client is disabled or not.
	 */
	disabled: boolean;
	/**
	 * Whether to skip the consent screen for this client.
	 * Only applies to trusted clients.
	 */
	skipConsent?: boolean;
}

export interface TokenBody {
	/**
	 * The grant type. Must be 'authorization_code' or 'refresh_token'.
	 */
	grant_type: "authorization_code" | "refresh_token";
	/**
	 * The authorization code received from the authorization server.
	 */
	code?: string;
	/**
	 * The redirect URI of the client.
	 */
	redirect_uri?: string;
	/**
	 * The client ID.
	 */
	client_id?: string;
	/**
	 * The client secret.
	 */
	client_secret?: string;
	/**
	 * The refresh token received from the authorization server.
	 */
	refresh_token?: string;
}

export interface CodeVerificationValue {
	/**
	 * The client ID
	 */
	clientId: string;
	/**
	 * The redirect URI for the client
	 */
	redirectURI: string;
	/**
	 * The scopes that the client requested
	 */
	scope: string[];
	/**
	 * The user ID
	 */
	userId: string;
	/**
	 * The time that the user authenticated
	 */
	authTime: number;
	/**
	 * Whether the user needs to consent to the scopes
	 * before the code can be exchanged for an access token.
	 *
	 * If this is true, then the code is treated as a consent
	 * request. Once the user consents, the code will be updated
	 * with the actual code.
	 */
	requireConsent: boolean;
	/**
	 * The state parameter from the request
	 *
	 * If the prompt is set to `consent`, then the state
	 * parameter is saved here. This is to prevent the client
	 * from using the code before the user consents.
	 */
	state: string | null;
	/**
	 * Code challenge
	 */
	codeChallenge?: string;
	/**
	 * Code Challenge Method
	 */
	codeChallengeMethod?: "sha256" | "plain";
	/**
	 * Nonce
	 */
	nonce?: string;
}

export interface OAuthAccessToken {
	/**
	 * The access token
	 */
	accessToken: string;
	/**
	 * The refresh token
	 */
	refreshToken: string;
	/**
	 * The time that the access token expires
	 */
	accessTokenExpiresAt: Date;
	/**
	 * The time that the refresh token expires
	 */
	refreshTokenExpiresAt: Date;
	/**
	 * The client ID
	 */
	clientId: string;
	/**
	 * The user ID
	 */
	userId: string;
	/**
	 * The scopes that the access token has access to
	 */
	scopes: string;
}

export interface OIDCMetadata {
	/**
	 * The issuer identifier, this is the URL of the provider and can be used to verify
	 * the `iss` claim in the ID token.
	 *
	 * default: the base URL of the server (e.g. `https://example.com`)
	 */
	issuer: string;
	/**
	 * The URL of the authorization endpoint.
	 *
	 * @default `/oauth2/authorize`
	 */
	authorization_endpoint: string;
	/**
	 * The URL of the token endpoint.
	 *
	 * @default `/oauth2/token`
	 */
	token_endpoint: string;
	/**
	 * The URL of the userinfo endpoint.
	 *
	 * @default `/oauth2/userinfo`
	 */
	userinfo_endpoint: string;
	/**
	 * The URL of the jwks_uri endpoint.
	 *
	 * For JWKS to work, you must install the `jwt` plugin.
	 *
	 * This value is automatically set to `/jwks` if the `jwt` plugin is installed.
	 *
	 * @default `/jwks`
	 */
	jwks_uri: string;
	/**
	 * The URL of the dynamic client registration endpoint.
	 *
	 * @default `/oauth2/register`
	 */
	registration_endpoint: string;
	/**
	 * Supported scopes.
	 */
	scopes_supported: string[];
	/**
	 * Supported response types.
	 *
	 * only `code` is supported.
	 */
	response_types_supported: ["code"];
	/**
	 * Supported response modes.
	 *
	 * `query`: the authorization code is returned in the query string
	 *
	 * only `query` is supported.
	 */
	response_modes_supported: ["query"];
	/**
	 * Supported grant types.
	 *
	 * The first element MUST be "authorization_code"; additional grant types like
	 * "refresh_token" can follow. Guarantees a non-empty array at the type level.
	 */
	grant_types_supported: [
		"authorization_code",
		...("authorization_code" | "refresh_token")[],
	];
	/**
	 * acr_values supported.
	 *
	 * - `urn:mace:incommon:iap:silver`: Silver level of assurance
	 * - `urn:mace:incommon:iap:bronze`: Bronze level of assurance
	 *
	 * only `urn:mace:incommon:iap:silver` and `urn:mace:incommon:iap:bronze` are supported.
	 *
	 *
	 * @default
	 * ["urn:mace:incommon:iap:silver", "urn:mace:incommon:iap:bronze"]
	 * @see https://incommon.org/federation/attributes.html
	 */
	acr_values_supported: string[];
	/**
	 * Supported subject types.
	 *
	 * pairwise: the subject identifier is unique to the client
	 * public: the subject identifier is unique to the server
	 *
	 * only `public` is supported.
	 */
	subject_types_supported: ["public"];
	/**
	 * Supported ID token signing algorithms.
	 */
	id_token_signing_alg_values_supported: string[];
	/**
	 * Supported token endpoint authentication methods.
	 *
	 * only `client_secret_basic` and `client_secret_post` are supported.
	 *
	 * @default
	 * ["client_secret_basic", "client_secret_post"]
	 */
	token_endpoint_auth_methods_supported: [
		"client_secret_basic",
		"client_secret_post",
	];
	/**
	 * Supported claims.
	 *
	 * @default
	 * ["sub", "iss", "aud", "exp", "nbf", "iat", "jti", "email", "email_verified", "name"]
	 */
	claims_supported: string[];
	/**
	 * Supported code challenge methods.
	 *
	 * only `S256` is supported.
	 *
	 * @default ["S256"]
	 */
	code_challenge_methods_supported: ["S256"];
}<|MERGE_RESOLUTION|>--- conflicted
+++ resolved
@@ -127,7 +127,6 @@
 	 */
 	trustedClients?: Client[];
 	/**
-<<<<<<< HEAD
 	 * Store the client secret in your database in a secure way
 	 * Note: This will not affect the client secret sent to the user, it will only affect the client secret stored in your database
 	 *
@@ -148,13 +147,12 @@
 				encrypt: (clientSecret: string) => Promise<string>;
 				decrypt: (clientSecret: string) => Promise<string>;
 		  };
-=======
+	/**
 	 * Whether to use the JWT plugin to sign the ID token.
 	 *
 	 * @default false
 	 */
 	useJWTPlugin?: boolean;
->>>>>>> 82b6974f
 }
 
 export interface AuthorizationQuery {
