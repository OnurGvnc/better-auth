--- conflicted
+++ resolved
@@ -191,11 +191,7 @@
 			const hashedCode = await storeOTP(ctx, code);
 			await ctx.context.internalAdapter.createVerificationValue(
 				{
-<<<<<<< HEAD
 					value: `${hashedCode}!0`,
-=======
-					value: `${code}:0`,
->>>>>>> c483fa14
 					identifier: `2fa-otp-${key}`,
 					expiresAt: new Date(Date.now() + opts.period),
 				},
@@ -315,12 +311,8 @@
 				await ctx.context.internalAdapter.findVerificationValue(
 					`2fa-otp-${key}`,
 				);
-<<<<<<< HEAD
 			const [otp, counter] = toCheckOtp?.value?.split("!") ?? [];
 			const decryptedOtp = await decryptOTP(ctx, otp);
-=======
-			const [otp, counter] = toCheckOtp?.value?.split(":") ?? [];
->>>>>>> c483fa14
 			if (!toCheckOtp || toCheckOtp.expiresAt < new Date()) {
 				if (toCheckOtp) {
 					await ctx.context.internalAdapter.deleteVerificationValue(
