--- conflicted
+++ resolved
@@ -352,7 +352,7 @@
 			context: saml.SamlLib.replaceTagsByValue(template, tagValues),
 		};
 	};
-<<<<<<< HEAD
+
 const createMockSAMLIdP = (port: number) => {
 	const app: ExpressApp = express();
 	let server: ReturnType<typeof createServer> | undefined;
@@ -361,15 +361,6 @@
 	app.use(bodyParser.json());
 
 	const idp = saml.IdentityProvider({
-=======
-function createMockSAMLIdP(port: number) {
-	const app: ExpressApp = express();
-	let server: ReturnType<typeof createServer> | undefined;
-	app.use(bodyParser.urlencoded({ extended: true }));
-	app.use(bodyParser.json());
-
-	const idp = IdentityProvider({
->>>>>>> 78e384e3
 		metadata: idpMetadata,
 		privateKey: idPk,
 		isAssertionEncrypted: false,
@@ -399,11 +390,7 @@
 			],
 		},
 	});
-<<<<<<< HEAD
 	const sp = saml.ServiceProvider({
-=======
-	const sp = ServiceProvider({
->>>>>>> 78e384e3
 		metadata: spMetadata,
 	});
 	app.get(
@@ -434,7 +421,6 @@
 			res.status(200).send({ samlResponse: context, entityEndpoint });
 		},
 	);
-<<<<<<< HEAD
 	app.post("/api/sso/saml2/sp/acs", async (req: any, res: any) => {
 		try {
 			const parseResult = await sp.parseLoginResponse(
@@ -461,13 +447,6 @@
 		"/api/sso/saml2/callback/:providerId",
 		async (req: ExpressRequest, res: ExpressResponse) => {
 			const { SAMLResponse, RelayState } = req.body;
-
-=======
-	// @ts-ignore
-	app.post(
-		"/api/sso/saml2/sp/acs",
-		async (req: ExpressRequest, res: ExpressResponse) => {
->>>>>>> 78e384e3
 			try {
 				const parseResult = await sp.parseLoginResponse(
 					idp,
@@ -484,7 +463,6 @@
 			}
 		},
 	);
-<<<<<<< HEAD
 	app.get(
 		"/api/sso/saml2/idp/metadata",
 		(req: ExpressRequest, res: ExpressResponse) => {
@@ -514,59 +492,6 @@
 
 	return { start, stop, metadataUrl };
 };
-=======
-	app.post(
-		"/api/sso/saml2/callback",
-		async (req: ExpressRequest, res: ExpressResponse) => {
-			const { SAMLResponse, RelayState } = req.body;
-
-			try {
-				const parseResult = await sp.parseLoginResponse(
-					idp,
-					saml.Constants.wording.binding.post,
-					{ body: { SAMLResponse } },
-				);
-
-				const { attributes, nameID } = parseResult.extract;
-
-				res.redirect(302, RelayState || "http://localhost:3000/dashboard");
-			} catch (error) {
-				console.error("Error processing SAML callback:", error);
-				res.status(500).send({ error: "Failed to process SAML response" });
-			}
-		},
-	);
-	app.get(
-		"/api/sso/saml2/idp/metadata",
-		(req: ExpressRequest, res: ExpressResponse) => {
-			res.type("application/xml");
-			res.send(idpMetadata);
-		},
-	);
-
-	return {
-		start: () => {
-			return new Promise<void>((resolve) => {
-				server = app.listen(port, () => {
-					console.log(`Mock SAML IdP running on port ${port}`);
-					resolve();
-				});
-			});
-		},
-		stop: () => {
-			return new Promise<void>((resolve, reject) => {
-				server?.close((err) => {
-					if (err) reject(err);
-					else resolve();
-				});
-			});
-		},
-		get metadataUrl() {
-			return `http://localhost:${port}/idp/metadata`;
-		},
-	};
-}
->>>>>>> 78e384e3
 
 describe("SAML SSO", async () => {
 	const data = {
@@ -779,11 +704,7 @@
 				samlConfig: {
 					entryPoint: "http://localhost:8081/api/sso/saml2/idp/post",
 					cert: certificate,
-<<<<<<< HEAD
 					callbackUrl: "http://localhost:8081/dashboard",
-=======
-					callbackUrl: "http://localhost:8081/api/sso/saml2/callback",
->>>>>>> 78e384e3
 					wantAssertionsSigned: false,
 					signatureAlgorithm: "sha256",
 					digestAlgorithm: "sha256",
@@ -822,10 +743,6 @@
 			url: expect.stringContaining("http://localhost:8081"),
 			redirect: true,
 		});
-<<<<<<< HEAD
-=======
-
->>>>>>> 78e384e3
 		let samlResponse: any;
 		await betterFetch(signInResponse?.url as string, {
 			onSuccess: async (context) => {
@@ -833,7 +750,6 @@
 			},
 		});
 		let redirectLocation = "";
-<<<<<<< HEAD
 		await betterFetch(
 			"http://localhost:8081/api/sso/saml2/callback/saml-provider-1",
 			{
@@ -851,23 +767,6 @@
 				},
 			},
 		);
-=======
-		await betterFetch("http://localhost:8081/api/sso/saml2/callback", {
-			method: "POST",
-			redirect: "manual",
-			headers: {
-				"Content-Type": "application/x-www-form-urlencoded",
-			},
-			body: new URLSearchParams({
-				SAMLResponse: samlResponse.samlResponse,
-				RelayState: "http://localhost:3000/dashboard",
-			}),
-			onError: (context) => {
-				expect(context.response.status).toBe(302);
-				redirectLocation = context.response.headers.get("location") || "";
-			},
-		});
->>>>>>> 78e384e3
 		expect(redirectLocation).toBe("http://localhost:3000/dashboard");
 	});
 });