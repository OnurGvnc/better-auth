--- conflicted
+++ resolved
@@ -1,12 +1,7 @@
 {
   "name": "@better-auth/expo",
-<<<<<<< HEAD
   "version": "1.3.0-beta.3",
   "description": "",
-=======
-  "version": "1.2.12",
-  "description": "Better Auth integration for Expo and React Native",
->>>>>>> 2734d07e
   "main": "dist/index.cjs",
   "module": "dist/index.mjs",
   "repository": {
