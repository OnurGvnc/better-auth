---
title: Apple
description: Apple
---

<Steps>
    <Step>
        ### Get your OAuth credentials
        To use Apple sign in, you need a client ID and client secret. You can get them from the [Apple Developer Portal](https://developer.apple.com/account/resources/authkeys/list).

        Apple requires a little harder setup to get a client secret. You can use the guide below to get your client secret.
        <Link href="https://developer.apple.com/documentation/accountorganizationaldatasharing/creating-a-client-secret">
           Creating a client secret
        </Link>
    </Step>
    <Step>
        ### Configure the provider
        To configure the provider, you need to import the provider and pass it to the `socialProviders` option of the auth instance.

<<<<<<< HEAD
        ```ts title="auth.ts"
=======
        ```ts title="auth.ts" 
>>>>>>> f27d2f3c
        const process = {
            env: {
                APPLE_CLIENT_ID: "" as string,
                APPLE_CLIENT_SECRET: "" as string,
            }
        }
        // ---cut---
        import { betterAuth } from "better-auth"
        import { apple } from "better-auth/social-providers"

        export const auth = await betterAuth({
            database: {
                provider: "sqlite",
                url: "./db.sqlite",
            },
            socialProviders: { // [!code highlight]
                apple({ // [!code highlight]
                    clientId: process.env.APPLE_CLIENT_ID as string, // [!code highlight]
                    clientSecret: process.env.APPLE_CLIENT_SECRET as string, // [!code highlight]
                }), // [!code highlight]
            }, // [!code highlight]
        })
        ```
    </Step>
    <Step>
        ### Signin with Apple
        To signin with Apple, you can use the `signIn.social` function provided by the client. The `signIn` function takes an object with the following properties:
        - `provider`: The provider to use. It should be set to `apple`.

        ```ts title="client.ts"  /
        import { createAuthClient } from "better-auth/client"
        const client = createAuthClient()

        const signin = async () => {
            const data = await client.signIn.social({
                provider: "apple"
            })
        }
        ```
    </Step>
</Steps><|MERGE_RESOLUTION|>--- conflicted
+++ resolved
@@ -17,11 +17,7 @@
         ### Configure the provider
         To configure the provider, you need to import the provider and pass it to the `socialProviders` option of the auth instance.
 
-<<<<<<< HEAD
-        ```ts title="auth.ts"
-=======
         ```ts title="auth.ts" 
->>>>>>> f27d2f3c
         const process = {
             env: {
                 APPLE_CLIENT_ID: "" as string,
